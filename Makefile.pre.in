--- conflicted
+++ resolved
@@ -474,13 +474,7 @@
 	$(RUNSHARED) $(PYTHON_FOR_BUILD) -S -m sysconfig --generate-posix-vars
 
 # Build the shared modules
-<<<<<<< HEAD
 sharedmods: $(BUILDPYTHON) $(SYSCONFIGDATA)
-	case $$MAKEFLAGS in *s*) quiet=-q; esac; \
-	$(RUNSHARED) CC='$(CC)' LDSHARED='$(BLDSHARED)' OPT='$(OPT)' \
-		$(PYTHON_FOR_BUILD) $(srcdir)/setup.py $$quiet build
-=======
-sharedmods: $(BUILDPYTHON)
         if which getopt >/dev/null; then \
 	  mflags=`getopt s $$MAKEFLAGS 2>/dev/null | sed 's/ --.*/ /'`; \
 	else \
@@ -488,8 +482,7 @@
 	fi; \
 	case $$mflags in "* -s *") quiet=-q; esac; \
 	$(RUNSHARED) CC='$(CC)' LDSHARED='$(BLDSHARED)' OPT='$(OPT)' \
-		./$(BUILDPYTHON) -E $(srcdir)/setup.py $$quiet build
->>>>>>> 25b10a28
+		$(PYTHON_FOR_BUILD) $(srcdir)/setup.py $$quiet build
 
 # Build static library
 # avoid long command lines, same as LIBRARY_OBJS
