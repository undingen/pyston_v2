#!/bin/bash

set -exo pipefail

PACKAGE=$1
THISDIR=$(realpath $(dirname $0))
PYSTON_PKG_VER="3.8.12 *_23_pyston"

if [ -z "$CHANNEL" ]; then
    CHANNEL=pyston/label/dev
fi

MAKE_CONFIG_PY=$(realpath $(dirname $0)/make_config.py)

if [ ! -d ${PACKAGE}-feedstock ]; then
    git clone https://github.com/conda-forge/${PACKAGE}-feedstock.git
fi

cd ${PACKAGE}-feedstock

if [ "${PACKAGE}" == "numpy" ]; then
    # 1.18.5:
    git checkout 3f4b2e94
    git cherry-pick 046882736
    git cherry-pick 6b1da6d7e
    git cherry-pick 4b48d8bb8
    git cherry-pick 672ca6f0d

    # # 1.19.5:
    # git checkout a8002ff4
    # git cherry-pick 6b1da6d7e
    # git cherry-pick 4b48d8bb8
    # git cherry-pick 672ca6f0d
fi

if [ "$PACKAGE" == "protobuf" ]; then
    # 1.18.1:
    git checkout 1377a7ce~
fi

if [ "$PACKAGE" == "wrapt" ]; then
    # 1.21.1:
    git checkout 16dc738c
fi

if [ "$PACKAGE" == "h5py" ]; then
    # 3.1.0:
    git checkout 194aa3804~
fi

if [ "$PACKAGE" == "grpcio" ]; then
    # 1.40:
    git checkout 6294cfb
    # 1.39.0:
    # git checkout 12950c9a~
fi

if [ "$PACKAGE" == "ipykernel" ]; then
    git reset --hard
    git checkout master
    # 6.4.1:
    # git checkout 1d5ace3~
    # Last commit before adding ipyparallel dependency:
    # git checkout 0ccbe8c7~
fi

if [ "$PACKAGE" == "setuptools" ]; then
    # 57.4.0:
    git checkout ada7ddd4~
fi

if [ "$PACKAGE" == "pyyaml" ]; then
    # 5.4.1, <5.5 needed by awscli:
    git checkout 6c0a96ca~
fi

if [ "$PACKAGE" == "docutils" ]; then
    # 0.15.2, <0.16 needed by awscli:
    git checkout 7c612eec~
fi

if [ "$PACKAGE" == "astroid" ]; then
    # 2.6.6, <2.7 needed by pylint 2.9.6 needed by spyder
    git checkout e739513c~
fi

if [ "$PACKAGE" == "spyder-kernels" ]; then
    # 2.1.3, <2.2.0 needed by spyder
    git checkout 6ee83fd1~
fi

if [ "$PACKAGE" == "torchvision" ]; then
    git checkout fac66e6 # 0.10.1
    # torchvision 0.10.1 has a few test failures when run against pytorch 1.10 (all pass against 1.09)
    # disable this tests
    for t in test_distributed_sampler_and_uniform_clip_sampler test_random_clip_sampler \
        test_random_clip_sampler_unequal test_uniform_clip_sampler  \
        test_uniform_clip_sampler_insufficient_clips test_video_clips test_equalize[cpu] \
        test_read_timestamps test_read_timestamps_from_packet test_read_timestamps_pts_unit_sec \
        test_read_video_pts_unit_sec test_write_read_video test_write_video_with_audio test_compose; do
        sed -i "/test_url_is_accessible\" %}/a \        {% set tests_to_skip = tests_to_skip + \" or ${t}\" %}" recipe/meta.yaml
    done
fi



# We need a new version of the build scripts that take extra options
if ! grep -q EXTRA_CB_OPTIONS .scripts/build_steps.sh; then
    conda-smithy rerender
fi
if ! grep -q mambabuild .scripts/build_steps.sh; then
    conda-smithy rerender
fi


if [ "$PACKAGE" == "python-rapidjson" ]; then
    sed -i 's/pytest tests/pytest tests --ignore=tests\/test_memory_leaks.py --ignore=tests\/test_circular.py/g' recipe/meta.yaml
fi

if [ "$PACKAGE" == "numpy" ]; then
    sed -i 's/_not_a_real_test/test_for_reference_leak or test_api_importable/g' recipe/meta.yaml
fi

if [ "$PACKAGE" == "implicit" ]; then
    # The build step here implicitly does a `pip install numpy scipy`.
    # For CPython this will download a pre-built wheel from pypi, but
    # for Pyston it will try to recompile both of these packages.
    # But the meta.yaml doesn't include all the dependencies of
    # building scipy, specifically a fortran compiler, so we have to add it:
    sed -i "/        - {{ compiler('fortran') }}/d" recipe/meta.yaml
    sed -i "s/        - {{ compiler('cxx') }}/        - {{ compiler('cxx') }}\n        - {{ compiler('fortran') }}/" recipe/meta.yaml

    # I don't understand exactly why, but it seems like you can't install
    # both a fortran compiler and gcc 7. So update the configs to use gcc 9
    sed -i "s/'7'/'9'/" .ci_support/*.yaml
fi

if [ "$PACKAGE" == "pyqt" ]; then
    cp $THISDIR/patches/pyqt.patch recipe/pyston.patch
    sed -i "/pyston.patch/d" recipe/meta.yaml
    sed -i "s@      - patches/qt5_dll.diff@      - patches/qt5_dll.diff\n      - pyston.patch@" recipe/meta.yaml
fi

if [ "$PACKAGE" == "scikit-build" ]; then
    sed -i "s/and not test_get_python_version//" recipe/run_test.sh
    sed -i "s/not test_fortran_compiler/not test_fortran_compiler and not test_get_python_version/" recipe/run_test.sh
fi

if [ "$PACKAGE" == "conda-package-handling" ]; then
    # Not sure why the sha mismatches, I think they must have uploaded a new version
    sed -i "s/2a7cc4dc892d3581764710e869d36088291de86c7ebe0375c830a2910ef54bb6/6c01527200c9d9de18e64d2006cc97f9813707a34f3cb55bca2852ff4b06fb8d/" recipe/meta.yaml
fi

if [ "$PACKAGE" == "python-libarchive-c" ]; then
    # Not sure why the sha mismatches, I think they must have uploaded a new version
    sed -i "s/bef034fbc403feacc4d28e71520eff6a1fcc4a677f0bec5324f68ea084c8c103/1223ef47b1547a34eeaca529ef511a8593fecaf7054cb46e62775d8ccc1a6e5c/" recipe/meta.yaml
fi

if [ "$PACKAGE" == "ipython" ]; then
    # ipython has a circular dependency via ipykernel,
    # but they have this flag presumably for this exact problem:
    sed -i "s/set migrating = False/set migrating = True/" recipe/meta.yaml
fi

if [ "$PACKAGE" == "gobject-introspection" ]; then
    # This feedstock lists a "downstream" test, which it will try to run
    # after this package is built.
    # Installing this dependent package will fail because we haven't built it yet;
    # conda is supposed to be able to recognize this and skip the tests, but it
    # it doesn't and instead fails.
    sed -i "/pygobject/d" recipe/meta.yaml
fi

if [ "$PACKAGE" == "ipykernel" ]; then
    # ipykernel depends on ipyparallel for testing, but
    # ipyparallel depends on ipykernel
    sed -i "/- ipyparallel/d" recipe/meta.yaml

    # We have to remove some of the tests that would call into it:
    # master:
    # sed -i 's/pytest_args += \[$/pytest_args += \["--ignore=" + os.path.dirname(loader.path) + "\/test_pickleutil.py",/' recipe/run_test.py
    sed -i "/test_pickleutil.py/d" recipe/run_test.py
    sed -i 's/print("Final pytest args:", pytest_args)/pytest_args += \["--ignore=" + os.path.dirname(loader.path) + "\/test_pickleutil.py"\]\nprint("Final pytest args:", pytest_args)/' recipe/run_test.py

    # It's missing this dependency:
    # sed -i "/ipython_genutils/d" recipe/meta.yaml
    # sed -i "s/  host:/  host:\n    - ipython_genutils/" recipe/meta.yaml
    # sed -i "s/  run:/  run:\n    - ipython_genutils/" recipe/meta.yaml
    # sed -i "/debugpy/d" recipe/meta.yaml
    # sed -i "s/  host:/  host:\n    - debugpy >=1,<2.0/" recipe/meta.yaml
    # sed -i "s/  run:/  run:\n    - debugpy >=1,<2.0/" recipe/meta.yaml
fi

if [ "$PACKAGE" == "nose" ]; then
    # Nose uses the setuptools "use_2to3" flag, which was removed in setuptools 58.0.0:
    sed -i "/- setuptools/d" recipe/meta.yaml
    sed -i 's/  host:/  host:\n    - setuptools <58/' recipe/meta.yaml
fi

if [ "$PACKAGE" == "jinja2-time" ]; then
    # This old package doesn't work with newer versions of arrow:
    sed -i 's/- arrow$/- arrow <0.14.5/' recipe/meta.yaml
fi

if [ "$PACKAGE" == "binaryornot" ]; then
    # This old package doesn't work with newer versions of hypothesis:
    sed -i 's/- hypothesis$/- hypothesis <4.0/' recipe/meta.yaml
    # Though this doesn't work because apparently earlier versions of hypothesis are py27 only?
    # Though we don't actually need to build this feedstock because it became noarch
fi

if [ "$PACKAGE" == "numba" ]; then
    # We have to disable some tests. They have some tracemalloc tests, and a test
    # that checks that shared libraries have "cpython" in the name.
    # They use unittest and I couldn't figure out how to disable them via the test runner
    cp $THISDIR/patches/numba.patch recipe/pyston.patch
    sed -i "/patch/d" recipe/meta.yaml
    sed -i "s/  sha256: {{ sha256 }}/  sha256: {{ sha256 }}\n  patches:\n    - pyston.patch/" recipe/meta.yaml
fi

if [ "$PACKAGE" == "cython" ]; then
    git checkout 1fbf105 # 0.29.24
    # we need to apply our memory corruption fix for cython #4200
    cp $THISDIR/patches/cython.patch recipe/pyston.patch
    sed -i "/pyston.patch/d" recipe/meta.yaml
    sed -i "s/number: 1/number: 2\n  string: 2_pyston/g" recipe/meta.yaml # increment build number and add _pyston suffix so we know it's the fixed version
    sed -i "s@    - patches/pypy37-eval.patch@    - patches/pypy37-eval.patch\n    - pyston.patch@" recipe/meta.yaml
fi

if [ "$PACKAGE" == "vim" ]; then
    cp $THISDIR/patches/vim.patch recipe/pyston.patch
    sed -i "/patch/d" recipe/meta.yaml
    sed -i "/source:/a \  patches:\n    - pyston.patch" recipe/meta.yaml
fi

<<<<<<< HEAD
=======
if [ "$PACKAGE" == "torchvision" ]; then
    git checkout fac66e6 # 0.10.1
    # torchvision 0.10.1 has a few test failures when run against pytorch 1.10 (all pass against 1.09)
    # disable this tests
    for t in test_distributed_sampler_and_uniform_clip_sampler test_random_clip_sampler \
             test_random_clip_sampler_unequal test_uniform_clip_sampler  \
             test_uniform_clip_sampler_insufficient_clips test_video_clips test_equalize[cpu] \
             test_read_timestamps test_read_timestamps_from_packet test_read_timestamps_pts_unit_sec \
             test_read_video_pts_unit_sec test_write_read_video test_write_video_with_audio test_compose; do
        sed -i "/test_url_is_accessible\" %}/a \        {% set tests_to_skip = tests_to_skip + \" or ${t}\" %}" recipe/meta.yaml
    done
fi
>>>>>>> 1d2a34a4

# conda-forge-ci-setup automatically sets add_pip_as_python_dependency=false
CONDA_FORGE_DOCKER_RUN_ARGS="-e EXTRA_CB_OPTIONS --rm" EXTRA_CB_OPTIONS="-c $CHANNEL" python3 build-locally.py $(CHANNEL=$CHANNEL python3 $MAKE_CONFIG_PY)

echo "Done! Build artifacts are:"
find build_artifacts -name '*.tar.bz2' | xargs realpath<|MERGE_RESOLUTION|>--- conflicted
+++ resolved
@@ -233,22 +233,6 @@
     sed -i "/source:/a \  patches:\n    - pyston.patch" recipe/meta.yaml
 fi
 
-<<<<<<< HEAD
-=======
-if [ "$PACKAGE" == "torchvision" ]; then
-    git checkout fac66e6 # 0.10.1
-    # torchvision 0.10.1 has a few test failures when run against pytorch 1.10 (all pass against 1.09)
-    # disable this tests
-    for t in test_distributed_sampler_and_uniform_clip_sampler test_random_clip_sampler \
-             test_random_clip_sampler_unequal test_uniform_clip_sampler  \
-             test_uniform_clip_sampler_insufficient_clips test_video_clips test_equalize[cpu] \
-             test_read_timestamps test_read_timestamps_from_packet test_read_timestamps_pts_unit_sec \
-             test_read_video_pts_unit_sec test_write_read_video test_write_video_with_audio test_compose; do
-        sed -i "/test_url_is_accessible\" %}/a \        {% set tests_to_skip = tests_to_skip + \" or ${t}\" %}" recipe/meta.yaml
-    done
-fi
->>>>>>> 1d2a34a4
-
 # conda-forge-ci-setup automatically sets add_pip_as_python_dependency=false
 CONDA_FORGE_DOCKER_RUN_ARGS="-e EXTRA_CB_OPTIONS --rm" EXTRA_CB_OPTIONS="-c $CHANNEL" python3 build-locally.py $(CHANNEL=$CHANNEL python3 $MAKE_CONFIG_PY)
 
