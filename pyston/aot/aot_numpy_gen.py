--- conflicted
+++ resolved
@@ -832,10 +832,6 @@
         loadLibs()
 
         initializeJIT(VERBOSITY, args.pic)
-<<<<<<< HEAD
-=======
-        loadBitcode(b'../aot_pic/all.bc')
->>>>>>> 338836ea
         loadBitcode(b'all_numpy.bc')
         pystolGlobalPythonSetup()
 
