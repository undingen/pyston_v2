--- conflicted
+++ resolved
@@ -1869,13 +1869,7 @@
         arg = PyUnicode_FromObject(arg);
         if (!arg)
             return 0;
-<<<<<<< HEAD
         output = PyUnicode_EncodeFSDefault(arg);
-=======
-        output = PyUnicode_AsEncodedObject(arg,
-                                           Py_FileSystemDefaultEncoding,
-                                           "surrogateescape");
->>>>>>> ba42fd58
         Py_DECREF(arg);
         if (!output)
             return 0;
@@ -1885,7 +1879,6 @@
             return 0;
         }
     }
-<<<<<<< HEAD
     size = PyBytes_GET_SIZE(output);
     data = PyBytes_AS_STRING(output);
     if (size != strlen(data)) {
@@ -1911,11 +1904,6 @@
     if (PyUnicode_Check(arg)) {
         output = arg;
         Py_INCREF(output);
-=======
-    if (PyBytes_Check(output)) {
-         size = PyBytes_GET_SIZE(output);
-         data = PyBytes_AS_STRING(output);
->>>>>>> ba42fd58
     }
     else {
         arg = PyBytes_FromObject(arg);
