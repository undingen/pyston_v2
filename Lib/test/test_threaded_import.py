# This is a variant of the very old (early 90's) file
# Demo/threads/bug.py.  It simply provokes a number of threads into
# trying to import the same module "at the same time".
# There are no pleasant failure modes -- most likely is that Python
# complains several times about module random having no attribute
# randrange, and then Python hangs.

import _imp as imp
import os
import importlib
import sys
import time
import shutil
import unittest
from test.support import (
    verbose, import_module, run_unittest, TESTFN, reap_threads,
    forget, unlink, rmtree, start_threads)
threading = import_module('threading')

def task(N, done, done_tasks, errors):
    try:
        # We don't use modulefinder but still import it in order to stress
        # importing of different modules from several threads.
        if len(done_tasks) % 2:
            import modulefinder
            import random
        else:
            import random
            import modulefinder
        # This will fail if random is not completely initialized
        x = random.randrange(1, 3)
    except Exception as e:
        errors.append(e.with_traceback(None))
    finally:
        done_tasks.append(threading.get_ident())
        finished = len(done_tasks) == N
        if finished:
            done.set()

# Create a circular import structure: A -> C -> B -> D -> A
# NOTE: `time` is already loaded and therefore doesn't threaten to deadlock.

circular_imports_modules = {
    'A': """if 1:
        import time
        time.sleep(%(delay)s)
        x = 'a'
        import C
        """,
    'B': """if 1:
        import time
        time.sleep(%(delay)s)
        x = 'b'
        import D
        """,
    'C': """import B""",
    'D': """import A""",
}

class Finder:
    """A dummy finder to detect concurrent access to its find_spec()
    method."""

    def __init__(self):
        self.numcalls = 0
        self.x = 0
        self.lock = threading.Lock()

    def find_spec(self, name, path=None, target=None):
        # Simulate some thread-unsafe behaviour. If calls to find_spec()
        # are properly serialized, `x` will end up the same as `numcalls`.
        # Otherwise not.
        assert imp.lock_held()
        with self.lock:
            self.numcalls += 1
        x = self.x
        time.sleep(0.01)
        self.x = x + 1

class FlushingFinder:
    """A dummy finder which flushes sys.path_importer_cache when it gets
    called."""

    def find_spec(self, name, path=None, target=None):
        sys.path_importer_cache.clear()


class ThreadedImportTests(unittest.TestCase):

    def setUp(self):
        self.old_random = sys.modules.pop('random', None)

    def tearDown(self):
        # If the `random` module was already initialized, we restore the
        # old module at the end so that pickling tests don't fail.
        # See http://bugs.python.org/issue3657#msg110461
        if self.old_random is not None:
            sys.modules['random'] = self.old_random

    def check_parallel_module_init(self):
        if imp.lock_held():
            # This triggers on, e.g., from test import autotest.
            raise unittest.SkipTest("can't run when import lock is held")

        done = threading.Event()
        for N in (20, 50) * 3:
            if verbose:
                print("Trying", N, "threads ...", end=' ')
            # Make sure that random and modulefinder get reimported freshly
            for modname in ['random', 'modulefinder']:
                try:
                    del sys.modules[modname]
                except KeyError:
                    pass
            errors = []
            done_tasks = []
            done.clear()
<<<<<<< HEAD
            t0 = time.monotonic()
            for i in range(N):
                t = threading.Thread(target=task,
                                     args=(N, done, done_tasks, errors,))
                t.start()
            completed = done.wait(10 * 60)
            dt = time.monotonic() - t0
            if verbose:
                print("%.1f ms" % (dt*1e3), flush=True, end=" ")
            dbg_info = 'done: %s/%s' % (len(done_tasks), N)
            self.assertFalse(errors, dbg_info)
            self.assertTrue(completed, dbg_info)
=======
            with start_threads(threading.Thread(target=task,
                                                args=(N, done, done_tasks, errors,))
                               for i in range(N)):
                pass
            self.assertTrue(done.wait(60))
            self.assertFalse(errors)
>>>>>>> 263dcd20
            if verbose:
                print("OK.")

    def test_parallel_module_init(self):
        self.check_parallel_module_init()

    def test_parallel_meta_path(self):
        finder = Finder()
        sys.meta_path.insert(0, finder)
        try:
            self.check_parallel_module_init()
            self.assertGreater(finder.numcalls, 0)
            self.assertEqual(finder.x, finder.numcalls)
        finally:
            sys.meta_path.remove(finder)

    def test_parallel_path_hooks(self):
        # Here the Finder instance is only used to check concurrent calls
        # to path_hook().
        finder = Finder()
        # In order for our path hook to be called at each import, we need
        # to flush the path_importer_cache, which we do by registering a
        # dedicated meta_path entry.
        flushing_finder = FlushingFinder()
        def path_hook(path):
            finder.find_spec('')
            raise ImportError
        sys.path_hooks.insert(0, path_hook)
        sys.meta_path.append(flushing_finder)
        try:
            # Flush the cache a first time
            flushing_finder.find_spec('')
            numtests = self.check_parallel_module_init()
            self.assertGreater(finder.numcalls, 0)
            self.assertEqual(finder.x, finder.numcalls)
        finally:
            sys.meta_path.remove(flushing_finder)
            sys.path_hooks.remove(path_hook)

    def test_import_hangers(self):
        # In case this test is run again, make sure the helper module
        # gets loaded from scratch again.
        try:
            del sys.modules['test.threaded_import_hangers']
        except KeyError:
            pass
        import test.threaded_import_hangers
        self.assertFalse(test.threaded_import_hangers.errors)

    def test_circular_imports(self):
        # The goal of this test is to exercise implementations of the import
        # lock which use a per-module lock, rather than a global lock.
        # In these implementations, there is a possible deadlock with
        # circular imports, for example:
        # - thread 1 imports A (grabbing the lock for A) which imports B
        # - thread 2 imports B (grabbing the lock for B) which imports A
        # Such implementations should be able to detect such situations and
        # resolve them one way or the other, without freezing.
        # NOTE: our test constructs a slightly less trivial import cycle,
        # in order to better stress the deadlock avoidance mechanism.
        delay = 0.5
        os.mkdir(TESTFN)
        self.addCleanup(shutil.rmtree, TESTFN)
        sys.path.insert(0, TESTFN)
        self.addCleanup(sys.path.remove, TESTFN)
        for name, contents in circular_imports_modules.items():
            contents = contents % {'delay': delay}
            with open(os.path.join(TESTFN, name + ".py"), "wb") as f:
                f.write(contents.encode('utf-8'))
            self.addCleanup(forget, name)

        importlib.invalidate_caches()
        results = []
        def import_ab():
            import A
            results.append(getattr(A, 'x', None))
        def import_ba():
            import B
            results.append(getattr(B, 'x', None))
        t1 = threading.Thread(target=import_ab)
        t2 = threading.Thread(target=import_ba)
        t1.start()
        t2.start()
        t1.join()
        t2.join()
        self.assertEqual(set(results), {'a', 'b'})

    def test_side_effect_import(self):
        code = """if 1:
            import threading
            def target():
                import random
            t = threading.Thread(target=target)
            t.start()
            t.join()"""
        sys.path.insert(0, os.curdir)
        self.addCleanup(sys.path.remove, os.curdir)
        filename = TESTFN + ".py"
        with open(filename, "wb") as f:
            f.write(code.encode('utf-8'))
        self.addCleanup(unlink, filename)
        self.addCleanup(forget, TESTFN)
        self.addCleanup(rmtree, '__pycache__')
        importlib.invalidate_caches()
        __import__(TESTFN)


@reap_threads
def test_main():
    old_switchinterval = None
    try:
        old_switchinterval = sys.getswitchinterval()
        sys.setswitchinterval(1e-5)
    except AttributeError:
        pass
    try:
        run_unittest(ThreadedImportTests)
    finally:
        if old_switchinterval is not None:
            sys.setswitchinterval(old_switchinterval)

if __name__ == "__main__":
    test_main()<|MERGE_RESOLUTION|>--- conflicted
+++ resolved
@@ -115,12 +115,11 @@
             errors = []
             done_tasks = []
             done.clear()
-<<<<<<< HEAD
             t0 = time.monotonic()
-            for i in range(N):
-                t = threading.Thread(target=task,
-                                     args=(N, done, done_tasks, errors,))
-                t.start()
+            with start_threads(threading.Thread(target=task,
+                                                args=(N, done, done_tasks, errors,))
+                               for i in range(N)):
+                pass
             completed = done.wait(10 * 60)
             dt = time.monotonic() - t0
             if verbose:
@@ -128,14 +127,6 @@
             dbg_info = 'done: %s/%s' % (len(done_tasks), N)
             self.assertFalse(errors, dbg_info)
             self.assertTrue(completed, dbg_info)
-=======
-            with start_threads(threading.Thread(target=task,
-                                                args=(N, done, done_tasks, errors,))
-                               for i in range(N)):
-                pass
-            self.assertTrue(done.wait(60))
-            self.assertFalse(errors)
->>>>>>> 263dcd20
             if verbose:
                 print("OK.")
 
