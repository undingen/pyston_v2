# Minimal tests for dis module

from test.support import run_unittest, captured_stdout
from test.bytecode_helper import BytecodeTestCase
import difflib
import unittest
import sys
import dis
import io
<<<<<<< HEAD
import types
import contextlib

def get_tb():
    def _error():
        try:
            1 / 0
        except Exception as e:
            tb = e.__traceback__
        return tb

    tb = _error()
    while tb.tb_next:
        tb = tb.tb_next
    return tb

TRACEBACK_CODE = get_tb().tb_frame.f_code
=======
import re
>>>>>>> e80e806b

class _C:
    def __init__(self, x):
        self.x = x == 1

dis_c_instance_method = """\
 %-4d         0 LOAD_FAST                1 (x)
              3 LOAD_CONST               1 (1)
              6 COMPARE_OP               2 (==)
              9 LOAD_FAST                0 (self)
             12 STORE_ATTR               0 (x)
             15 LOAD_CONST               0 (None)
             18 RETURN_VALUE
""" % (_C.__init__.__code__.co_firstlineno + 1,)

dis_c_instance_method_bytes = """\
          0 LOAD_FAST                1 (1)
          3 LOAD_CONST               1 (1)
          6 COMPARE_OP               2 (==)
          9 LOAD_FAST                0 (0)
         12 STORE_ATTR               0 (0)
         15 LOAD_CONST               0 (0)
         18 RETURN_VALUE
"""

def _f(a):
    print(a)
    return 1

dis_f = """\
 %-4d         0 LOAD_GLOBAL              0 (print)
              3 LOAD_FAST                0 (a)
              6 CALL_FUNCTION            1 (1 positional, 0 keyword pair)
              9 POP_TOP

 %-4d        10 LOAD_CONST               1 (1)
             13 RETURN_VALUE
""" % (_f.__code__.co_firstlineno + 1,
       _f.__code__.co_firstlineno + 2)


dis_f_co_code = """\
          0 LOAD_GLOBAL              0 (0)
          3 LOAD_FAST                0 (0)
          6 CALL_FUNCTION            1 (1 positional, 0 keyword pair)
          9 POP_TOP
         10 LOAD_CONST               1 (1)
         13 RETURN_VALUE
"""


def bug708901():
    for res in range(1,
                     10):
        pass

dis_bug708901 = """\
 %-4d         0 SETUP_LOOP              23 (to 26)
              3 LOAD_GLOBAL              0 (range)
              6 LOAD_CONST               1 (1)

 %-4d         9 LOAD_CONST               2 (10)
             12 CALL_FUNCTION            2 (2 positional, 0 keyword pair)
             15 GET_ITER
        >>   16 FOR_ITER                 6 (to 25)
             19 STORE_FAST               0 (res)

 %-4d        22 JUMP_ABSOLUTE           16
        >>   25 POP_BLOCK
        >>   26 LOAD_CONST               0 (None)
             29 RETURN_VALUE
""" % (bug708901.__code__.co_firstlineno + 1,
       bug708901.__code__.co_firstlineno + 2,
       bug708901.__code__.co_firstlineno + 3)


def bug1333982(x=[]):
    assert 0, ([s for s in x] +
              1)
    pass

dis_bug1333982 = """\
 %-4d         0 LOAD_CONST               1 (0)
              3 POP_JUMP_IF_TRUE        35
              6 LOAD_GLOBAL              0 (AssertionError)
              9 LOAD_CONST               2 (<code object <listcomp> at 0x..., file "%s", line %d>)
             12 LOAD_CONST               3 ('bug1333982.<locals>.<listcomp>')
             15 MAKE_FUNCTION            0
             18 LOAD_FAST                0 (x)
             21 GET_ITER
             22 CALL_FUNCTION            1 (1 positional, 0 keyword pair)

 %-4d        25 LOAD_CONST               4 (1)
             28 BINARY_ADD
             29 CALL_FUNCTION            1 (1 positional, 0 keyword pair)
             32 RAISE_VARARGS            1

 %-4d   >>   35 LOAD_CONST               0 (None)
             38 RETURN_VALUE
""" % (bug1333982.__code__.co_firstlineno + 1,
       __file__,
       bug1333982.__code__.co_firstlineno + 1,
       bug1333982.__code__.co_firstlineno + 2,
       bug1333982.__code__.co_firstlineno + 3)

_BIG_LINENO_FORMAT = """\
%3d           0 LOAD_GLOBAL              0 (spam)
              3 POP_TOP
              4 LOAD_CONST               0 (None)
              7 RETURN_VALUE
"""

dis_module_expected_results = """\
Disassembly of f:
  4           0 LOAD_CONST               0 (None)
              3 RETURN_VALUE

Disassembly of g:
  5           0 LOAD_CONST               0 (None)
              3 RETURN_VALUE

"""

expr_str = "x + 1"

dis_expr_str = """\
  1           0 LOAD_NAME                0 (x)
              3 LOAD_CONST               0 (1)
              6 BINARY_ADD
              7 RETURN_VALUE
"""

simple_stmt_str = "x = x + 1"

dis_simple_stmt_str = """\
  1           0 LOAD_NAME                0 (x)
              3 LOAD_CONST               0 (1)
              6 BINARY_ADD
              7 STORE_NAME               0 (x)
             10 LOAD_CONST               1 (None)
             13 RETURN_VALUE
"""

compound_stmt_str = """\
x = 0
while 1:
    x += 1"""
# Trailing newline has been deliberately omitted

dis_compound_stmt_str = """\
  1           0 LOAD_CONST               0 (0)
              3 STORE_NAME               0 (x)

  2           6 SETUP_LOOP              13 (to 22)

  3     >>    9 LOAD_NAME                0 (x)
             12 LOAD_CONST               1 (1)
             15 INPLACE_ADD
             16 STORE_NAME               0 (x)
             19 JUMP_ABSOLUTE            9
        >>   22 LOAD_CONST               2 (None)
             25 RETURN_VALUE
"""

dis_traceback = """\
 %-4d         0 SETUP_EXCEPT            12 (to 15)

 %-4d         3 LOAD_CONST               1 (1)
              6 LOAD_CONST               2 (0)
    -->       9 BINARY_TRUE_DIVIDE
             10 POP_TOP
             11 POP_BLOCK
             12 JUMP_FORWARD            46 (to 61)

 %-4d   >>   15 DUP_TOP
             16 LOAD_GLOBAL              0 (Exception)
             19 COMPARE_OP              10 (exception match)
             22 POP_JUMP_IF_FALSE       60
             25 POP_TOP
             26 STORE_FAST               0 (e)
             29 POP_TOP
             30 SETUP_FINALLY           14 (to 47)

 %-4d        33 LOAD_FAST                0 (e)
             36 LOAD_ATTR                1 (__traceback__)
             39 STORE_FAST               1 (tb)
             42 POP_BLOCK
             43 POP_EXCEPT
             44 LOAD_CONST               0 (None)
        >>   47 LOAD_CONST               0 (None)
             50 STORE_FAST               0 (e)
             53 DELETE_FAST              0 (e)
             56 END_FINALLY
             57 JUMP_FORWARD             1 (to 61)
        >>   60 END_FINALLY

 %-4d   >>   61 LOAD_FAST                1 (tb)
             64 RETURN_VALUE
""" % (TRACEBACK_CODE.co_firstlineno + 1,
       TRACEBACK_CODE.co_firstlineno + 2,
       TRACEBACK_CODE.co_firstlineno + 3,
       TRACEBACK_CODE.co_firstlineno + 4,
       TRACEBACK_CODE.co_firstlineno + 5)

class DisTests(unittest.TestCase):

    def get_disassembly(self, func, lasti=-1, wrapper=True):
        # We want to test the default printing behaviour, not the file arg
        output = io.StringIO()
        with contextlib.redirect_stdout(output):
            if wrapper:
                dis.dis(func)
            else:
                dis.disassemble(func, lasti)
        return output.getvalue()

    def get_disassemble_as_string(self, func, lasti=-1):
        return self.get_disassembly(func, lasti, False)

    def do_disassembly_test(self, func, expected):
<<<<<<< HEAD
        self.assertEqual(self.get_disassembly(func), expected)
=======
        lines = self.get_disassembly(func)
        expected = expected.splitlines()
        if expected == lines:
            return
        else:
            lines = [re.sub('0x[0-9A-Fa-f]+', '0x...', l) for l in lines]
            if expected == lines:
                return
        self.fail(
                "events did not match expectation:\n" +
                "\n".join(difflib.ndiff(expected,
                                        lines)))
>>>>>>> e80e806b

    def test_opmap(self):
        self.assertEqual(dis.opmap["NOP"], 9)
        self.assertIn(dis.opmap["LOAD_CONST"], dis.hasconst)
        self.assertIn(dis.opmap["STORE_NAME"], dis.hasname)

    def test_opname(self):
        self.assertEqual(dis.opname[dis.opmap["LOAD_FAST"]], "LOAD_FAST")

    def test_boundaries(self):
        self.assertEqual(dis.opmap["EXTENDED_ARG"], dis.EXTENDED_ARG)
        self.assertEqual(dis.opmap["STORE_NAME"], dis.HAVE_ARGUMENT)

    def test_dis(self):
        self.do_disassembly_test(_f, dis_f)

    def test_bug_708901(self):
        self.do_disassembly_test(bug708901, dis_bug708901)

    def test_bug_1333982(self):
        # This one is checking bytecodes generated for an `assert` statement,
        # so fails if the tests are run with -O.  Skip this test then.
        if not __debug__:
            self.skipTest('need asserts, run without -O')

        self.do_disassembly_test(bug1333982, dis_bug1333982)

    def test_big_linenos(self):
        def func(count):
            namespace = {}
            func = "def foo():\n " + "".join(["\n "] * count + ["spam\n"])
            exec(func, namespace)
            return namespace['foo']

        # Test all small ranges
        for i in range(1, 300):
            expected = _BIG_LINENO_FORMAT % (i + 2)
            self.do_disassembly_test(func(i), expected)

        # Test some larger ranges too
        for i in range(300, 5000, 10):
            expected = _BIG_LINENO_FORMAT % (i + 2)
            self.do_disassembly_test(func(i), expected)

        from test import dis_module
        self.do_disassembly_test(dis_module, dis_module_expected_results)

    def test_disassemble_str(self):
        self.do_disassembly_test(expr_str, dis_expr_str)
        self.do_disassembly_test(simple_stmt_str, dis_simple_stmt_str)
        self.do_disassembly_test(compound_stmt_str, dis_compound_stmt_str)

    def test_disassemble_bytes(self):
        self.do_disassembly_test(_f.__code__.co_code, dis_f_co_code)

    def test_disassemble_method(self):
        self.do_disassembly_test(_C(1).__init__, dis_c_instance_method)

    def test_disassemble_method_bytes(self):
        method_bytecode = _C(1).__init__.__code__.co_code
        self.do_disassembly_test(method_bytecode, dis_c_instance_method_bytes)

    def test_dis_none(self):
        try:
            del sys.last_traceback
        except AttributeError:
            pass
        self.assertRaises(RuntimeError, dis.dis, None)

    def test_dis_traceback(self):
        try:
            del sys.last_traceback
        except AttributeError:
            pass

        try:
            1/0
        except Exception as e:
            tb = e.__traceback__
            sys.last_traceback = tb

        tb_dis = self.get_disassemble_as_string(tb.tb_frame.f_code, tb.tb_lasti)
        self.do_disassembly_test(None, tb_dis)

    def test_dis_object(self):
        self.assertRaises(TypeError, dis.dis, object())

class DisWithFileTests(DisTests):

    # Run the tests again, using the file arg instead of print
    def get_disassembly(self, func, lasti=-1, wrapper=True):
        output = io.StringIO()
        if wrapper:
            dis.dis(func, file=output)
        else:
            dis.disassemble(func, lasti, file=output)
        return output.getvalue()



code_info_code_info = """\
Name:              code_info
Filename:          (.*)
Argument count:    1
Kw-only arguments: 0
Number of locals:  1
Stack size:        3
Flags:             OPTIMIZED, NEWLOCALS, NOFREE
Constants:
   0: %r
Names:
   0: _format_code_info
   1: _get_code_object
Variable names:
   0: x""" % (('Formatted details of methods, functions, or code.',)
              if sys.flags.optimize < 2 else (None,))

@staticmethod
def tricky(x, y, z=True, *args, c, d, e=[], **kwds):
    def f(c=c):
        print(x, y, z, c, d, e, f)
    yield x, y, z, c, d, e, f

code_info_tricky = """\
Name:              tricky
Filename:          (.*)
Argument count:    3
Kw-only arguments: 3
Number of locals:  8
Stack size:        7
Flags:             OPTIMIZED, NEWLOCALS, VARARGS, VARKEYWORDS, GENERATOR
Constants:
   0: None
   1: <code object f at (.*), file "(.*)", line (.*)>
   2: 'tricky.<locals>.f'
Variable names:
   0: x
   1: y
   2: z
   3: c
   4: d
   5: e
   6: args
   7: kwds
Cell variables:
   0: [edfxyz]
   1: [edfxyz]
   2: [edfxyz]
   3: [edfxyz]
   4: [edfxyz]
   5: [edfxyz]"""
# NOTE: the order of the cell variables above depends on dictionary order!

co_tricky_nested_f = tricky.__func__.__code__.co_consts[1]

code_info_tricky_nested_f = """\
Name:              f
Filename:          (.*)
Argument count:    1
Kw-only arguments: 0
Number of locals:  1
Stack size:        8
Flags:             OPTIMIZED, NEWLOCALS, NESTED
Constants:
   0: None
Names:
   0: print
Variable names:
   0: c
Free variables:
   0: [edfxyz]
   1: [edfxyz]
   2: [edfxyz]
   3: [edfxyz]
   4: [edfxyz]
   5: [edfxyz]"""

code_info_expr_str = """\
Name:              <module>
Filename:          <disassembly>
Argument count:    0
Kw-only arguments: 0
Number of locals:  0
Stack size:        2
Flags:             NOFREE
Constants:
   0: 1
Names:
   0: x"""

code_info_simple_stmt_str = """\
Name:              <module>
Filename:          <disassembly>
Argument count:    0
Kw-only arguments: 0
Number of locals:  0
Stack size:        2
Flags:             NOFREE
Constants:
   0: 1
   1: None
Names:
   0: x"""

code_info_compound_stmt_str = """\
Name:              <module>
Filename:          <disassembly>
Argument count:    0
Kw-only arguments: 0
Number of locals:  0
Stack size:        2
Flags:             NOFREE
Constants:
   0: 0
   1: 1
   2: None
Names:
   0: x"""

class CodeInfoTests(unittest.TestCase):
    test_pairs = [
      (dis.code_info, code_info_code_info),
      (tricky, code_info_tricky),
      (co_tricky_nested_f, code_info_tricky_nested_f),
      (expr_str, code_info_expr_str),
      (simple_stmt_str, code_info_simple_stmt_str),
      (compound_stmt_str, code_info_compound_stmt_str),
    ]

    def test_code_info(self):
        self.maxDiff = 1000
        for x, expected in self.test_pairs:
            self.assertRegex(dis.code_info(x), expected)

    def test_show_code(self):
        self.maxDiff = 1000
        for x, expected in self.test_pairs:
            with captured_stdout() as output:
                dis.show_code(x)
            self.assertRegex(output.getvalue(), expected+"\n")
            output = io.StringIO()
            dis.show_code(x, file=output)
            self.assertRegex(output.getvalue(), expected)

    def test_code_info_object(self):
        self.assertRaises(TypeError, dis.code_info, object())

    def test_pretty_flags_no_flags(self):
        self.assertEqual(dis.pretty_flags(0), '0x0')


<<<<<<< HEAD
# Fodder for instruction introspection tests
#   Editing any of these may require recalculating the expected output
def outer(a=1, b=2):
    def f(c=3, d=4):
        def inner(e=5, f=6):
            print(a, b, c, d, e, f)
        print(a, b, c, d)
        return inner
    print(a, b, '', 1, [], {}, "Hello world!")
    return f

def jumpy():
    # This won't actually run (but that's OK, we only disassemble it)
    for i in range(10):
        print(i)
        if i < 4:
            continue
        if i > 6:
            break
    else:
        print("I can haz else clause?")
    while i:
        print(i)
        i -= 1
        if i > 6:
            continue
        if i < 4:
            break
    else:
        print("Who let lolcatz into this test suite?")
    try:
        1 / 0
    except ZeroDivisionError:
        print("Here we go, here we go, here we go...")
    else:
        with i as dodgy:
            print("Never reach this")
    finally:
        print("OK, now we're done")

# End fodder for opinfo generation tests
expected_outer_line = 1
_line_offset = outer.__code__.co_firstlineno - 1
code_object_f = outer.__code__.co_consts[3]
expected_f_line = code_object_f.co_firstlineno - _line_offset
code_object_inner = code_object_f.co_consts[3]
expected_inner_line = code_object_inner.co_firstlineno - _line_offset
expected_jumpy_line = 1

# The following lines are useful to regenerate the expected results after
# either the fodder is modified or the bytecode generation changes
# After regeneration, update the references to code_object_f and
# code_object_inner before rerunning the tests

#_instructions = dis.get_instructions(outer, first_line=expected_outer_line)
#print('expected_opinfo_outer = [\n  ',
      #',\n  '.join(map(str, _instructions)), ',\n]', sep='')
#_instructions = dis.get_instructions(outer(), first_line=expected_outer_line)
#print('expected_opinfo_f = [\n  ',
      #',\n  '.join(map(str, _instructions)), ',\n]', sep='')
#_instructions = dis.get_instructions(outer()(), first_line=expected_outer_line)
#print('expected_opinfo_inner = [\n  ',
      #',\n  '.join(map(str, _instructions)), ',\n]', sep='')
#_instructions = dis.get_instructions(jumpy, first_line=expected_jumpy_line)
#print('expected_opinfo_jumpy = [\n  ',
      #',\n  '.join(map(str, _instructions)), ',\n]', sep='')


Instruction = dis.Instruction
expected_opinfo_outer = [
  Instruction(opname='LOAD_CONST', opcode=100, arg=1, argval=3, argrepr='3', offset=0, starts_line=2, is_jump_target=False),
  Instruction(opname='LOAD_CONST', opcode=100, arg=2, argval=4, argrepr='4', offset=3, starts_line=None, is_jump_target=False),
  Instruction(opname='LOAD_CLOSURE', opcode=135, arg=0, argval='a', argrepr='a', offset=6, starts_line=None, is_jump_target=False),
  Instruction(opname='LOAD_CLOSURE', opcode=135, arg=1, argval='b', argrepr='b', offset=9, starts_line=None, is_jump_target=False),
  Instruction(opname='BUILD_TUPLE', opcode=102, arg=2, argval=2, argrepr='', offset=12, starts_line=None, is_jump_target=False),
  Instruction(opname='LOAD_CONST', opcode=100, arg=3, argval=code_object_f, argrepr=repr(code_object_f), offset=15, starts_line=None, is_jump_target=False),
  Instruction(opname='LOAD_CONST', opcode=100, arg=4, argval='outer.<locals>.f', argrepr="'outer.<locals>.f'", offset=18, starts_line=None, is_jump_target=False),
  Instruction(opname='MAKE_CLOSURE', opcode=134, arg=2, argval=2, argrepr='', offset=21, starts_line=None, is_jump_target=False),
  Instruction(opname='STORE_FAST', opcode=125, arg=2, argval='f', argrepr='f', offset=24, starts_line=None, is_jump_target=False),
  Instruction(opname='LOAD_GLOBAL', opcode=116, arg=0, argval='print', argrepr='print', offset=27, starts_line=7, is_jump_target=False),
  Instruction(opname='LOAD_DEREF', opcode=136, arg=0, argval='a', argrepr='a', offset=30, starts_line=None, is_jump_target=False),
  Instruction(opname='LOAD_DEREF', opcode=136, arg=1, argval='b', argrepr='b', offset=33, starts_line=None, is_jump_target=False),
  Instruction(opname='LOAD_CONST', opcode=100, arg=5, argval='', argrepr="''", offset=36, starts_line=None, is_jump_target=False),
  Instruction(opname='LOAD_CONST', opcode=100, arg=6, argval=1, argrepr='1', offset=39, starts_line=None, is_jump_target=False),
  Instruction(opname='BUILD_LIST', opcode=103, arg=0, argval=0, argrepr='', offset=42, starts_line=None, is_jump_target=False),
  Instruction(opname='BUILD_MAP', opcode=105, arg=0, argval=0, argrepr='', offset=45, starts_line=None, is_jump_target=False),
  Instruction(opname='LOAD_CONST', opcode=100, arg=7, argval='Hello world!', argrepr="'Hello world!'", offset=48, starts_line=None, is_jump_target=False),
  Instruction(opname='CALL_FUNCTION', opcode=131, arg=7, argval=7, argrepr='7 positional, 0 keyword pair', offset=51, starts_line=None, is_jump_target=False),
  Instruction(opname='POP_TOP', opcode=1, arg=None, argval=None, argrepr='', offset=54, starts_line=None, is_jump_target=False),
  Instruction(opname='LOAD_FAST', opcode=124, arg=2, argval='f', argrepr='f', offset=55, starts_line=8, is_jump_target=False),
  Instruction(opname='RETURN_VALUE', opcode=83, arg=None, argval=None, argrepr='', offset=58, starts_line=None, is_jump_target=False),
]

expected_opinfo_f = [
  Instruction(opname='LOAD_CONST', opcode=100, arg=1, argval=5, argrepr='5', offset=0, starts_line=3, is_jump_target=False),
  Instruction(opname='LOAD_CONST', opcode=100, arg=2, argval=6, argrepr='6', offset=3, starts_line=None, is_jump_target=False),
  Instruction(opname='LOAD_CLOSURE', opcode=135, arg=2, argval='a', argrepr='a', offset=6, starts_line=None, is_jump_target=False),
  Instruction(opname='LOAD_CLOSURE', opcode=135, arg=3, argval='b', argrepr='b', offset=9, starts_line=None, is_jump_target=False),
  Instruction(opname='LOAD_CLOSURE', opcode=135, arg=0, argval='c', argrepr='c', offset=12, starts_line=None, is_jump_target=False),
  Instruction(opname='LOAD_CLOSURE', opcode=135, arg=1, argval='d', argrepr='d', offset=15, starts_line=None, is_jump_target=False),
  Instruction(opname='BUILD_TUPLE', opcode=102, arg=4, argval=4, argrepr='', offset=18, starts_line=None, is_jump_target=False),
  Instruction(opname='LOAD_CONST', opcode=100, arg=3, argval=code_object_inner, argrepr=repr(code_object_inner), offset=21, starts_line=None, is_jump_target=False),
  Instruction(opname='LOAD_CONST', opcode=100, arg=4, argval='outer.<locals>.f.<locals>.inner', argrepr="'outer.<locals>.f.<locals>.inner'", offset=24, starts_line=None, is_jump_target=False),
  Instruction(opname='MAKE_CLOSURE', opcode=134, arg=2, argval=2, argrepr='', offset=27, starts_line=None, is_jump_target=False),
  Instruction(opname='STORE_FAST', opcode=125, arg=2, argval='inner', argrepr='inner', offset=30, starts_line=None, is_jump_target=False),
  Instruction(opname='LOAD_GLOBAL', opcode=116, arg=0, argval='print', argrepr='print', offset=33, starts_line=5, is_jump_target=False),
  Instruction(opname='LOAD_DEREF', opcode=136, arg=2, argval='a', argrepr='a', offset=36, starts_line=None, is_jump_target=False),
  Instruction(opname='LOAD_DEREF', opcode=136, arg=3, argval='b', argrepr='b', offset=39, starts_line=None, is_jump_target=False),
  Instruction(opname='LOAD_DEREF', opcode=136, arg=0, argval='c', argrepr='c', offset=42, starts_line=None, is_jump_target=False),
  Instruction(opname='LOAD_DEREF', opcode=136, arg=1, argval='d', argrepr='d', offset=45, starts_line=None, is_jump_target=False),
  Instruction(opname='CALL_FUNCTION', opcode=131, arg=4, argval=4, argrepr='4 positional, 0 keyword pair', offset=48, starts_line=None, is_jump_target=False),
  Instruction(opname='POP_TOP', opcode=1, arg=None, argval=None, argrepr='', offset=51, starts_line=None, is_jump_target=False),
  Instruction(opname='LOAD_FAST', opcode=124, arg=2, argval='inner', argrepr='inner', offset=52, starts_line=6, is_jump_target=False),
  Instruction(opname='RETURN_VALUE', opcode=83, arg=None, argval=None, argrepr='', offset=55, starts_line=None, is_jump_target=False),
]

expected_opinfo_inner = [
  Instruction(opname='LOAD_GLOBAL', opcode=116, arg=0, argval='print', argrepr='print', offset=0, starts_line=4, is_jump_target=False),
  Instruction(opname='LOAD_DEREF', opcode=136, arg=0, argval='a', argrepr='a', offset=3, starts_line=None, is_jump_target=False),
  Instruction(opname='LOAD_DEREF', opcode=136, arg=1, argval='b', argrepr='b', offset=6, starts_line=None, is_jump_target=False),
  Instruction(opname='LOAD_DEREF', opcode=136, arg=2, argval='c', argrepr='c', offset=9, starts_line=None, is_jump_target=False),
  Instruction(opname='LOAD_DEREF', opcode=136, arg=3, argval='d', argrepr='d', offset=12, starts_line=None, is_jump_target=False),
  Instruction(opname='LOAD_FAST', opcode=124, arg=0, argval='e', argrepr='e', offset=15, starts_line=None, is_jump_target=False),
  Instruction(opname='LOAD_FAST', opcode=124, arg=1, argval='f', argrepr='f', offset=18, starts_line=None, is_jump_target=False),
  Instruction(opname='CALL_FUNCTION', opcode=131, arg=6, argval=6, argrepr='6 positional, 0 keyword pair', offset=21, starts_line=None, is_jump_target=False),
  Instruction(opname='POP_TOP', opcode=1, arg=None, argval=None, argrepr='', offset=24, starts_line=None, is_jump_target=False),
  Instruction(opname='LOAD_CONST', opcode=100, arg=0, argval=None, argrepr='None', offset=25, starts_line=None, is_jump_target=False),
  Instruction(opname='RETURN_VALUE', opcode=83, arg=None, argval=None, argrepr='', offset=28, starts_line=None, is_jump_target=False),
]

expected_opinfo_jumpy = [
  Instruction(opname='SETUP_LOOP', opcode=120, arg=74, argval=77, argrepr='to 77', offset=0, starts_line=3, is_jump_target=False),
  Instruction(opname='LOAD_GLOBAL', opcode=116, arg=0, argval='range', argrepr='range', offset=3, starts_line=None, is_jump_target=False),
  Instruction(opname='LOAD_CONST', opcode=100, arg=1, argval=10, argrepr='10', offset=6, starts_line=None, is_jump_target=False),
  Instruction(opname='CALL_FUNCTION', opcode=131, arg=1, argval=1, argrepr='1 positional, 0 keyword pair', offset=9, starts_line=None, is_jump_target=False),
  Instruction(opname='GET_ITER', opcode=68, arg=None, argval=None, argrepr='', offset=12, starts_line=None, is_jump_target=False),
  Instruction(opname='FOR_ITER', opcode=93, arg=50, argval=66, argrepr='to 66', offset=13, starts_line=None, is_jump_target=True),
  Instruction(opname='STORE_FAST', opcode=125, arg=0, argval='i', argrepr='i', offset=16, starts_line=None, is_jump_target=False),
  Instruction(opname='LOAD_GLOBAL', opcode=116, arg=1, argval='print', argrepr='print', offset=19, starts_line=4, is_jump_target=False),
  Instruction(opname='LOAD_FAST', opcode=124, arg=0, argval='i', argrepr='i', offset=22, starts_line=None, is_jump_target=False),
  Instruction(opname='CALL_FUNCTION', opcode=131, arg=1, argval=1, argrepr='1 positional, 0 keyword pair', offset=25, starts_line=None, is_jump_target=False),
  Instruction(opname='POP_TOP', opcode=1, arg=None, argval=None, argrepr='', offset=28, starts_line=None, is_jump_target=False),
  Instruction(opname='LOAD_FAST', opcode=124, arg=0, argval='i', argrepr='i', offset=29, starts_line=5, is_jump_target=False),
  Instruction(opname='LOAD_CONST', opcode=100, arg=2, argval=4, argrepr='4', offset=32, starts_line=None, is_jump_target=False),
  Instruction(opname='COMPARE_OP', opcode=107, arg=0, argval='<', argrepr='<', offset=35, starts_line=None, is_jump_target=False),
  Instruction(opname='POP_JUMP_IF_FALSE', opcode=114, arg=47, argval=47, argrepr='', offset=38, starts_line=None, is_jump_target=False),
  Instruction(opname='JUMP_ABSOLUTE', opcode=113, arg=13, argval=13, argrepr='', offset=41, starts_line=6, is_jump_target=False),
  Instruction(opname='JUMP_FORWARD', opcode=110, arg=0, argval=47, argrepr='to 47', offset=44, starts_line=None, is_jump_target=False),
  Instruction(opname='LOAD_FAST', opcode=124, arg=0, argval='i', argrepr='i', offset=47, starts_line=7, is_jump_target=True),
  Instruction(opname='LOAD_CONST', opcode=100, arg=3, argval=6, argrepr='6', offset=50, starts_line=None, is_jump_target=False),
  Instruction(opname='COMPARE_OP', opcode=107, arg=4, argval='>', argrepr='>', offset=53, starts_line=None, is_jump_target=False),
  Instruction(opname='POP_JUMP_IF_FALSE', opcode=114, arg=13, argval=13, argrepr='', offset=56, starts_line=None, is_jump_target=False),
  Instruction(opname='BREAK_LOOP', opcode=80, arg=None, argval=None, argrepr='', offset=59, starts_line=8, is_jump_target=False),
  Instruction(opname='JUMP_ABSOLUTE', opcode=113, arg=13, argval=13, argrepr='', offset=60, starts_line=None, is_jump_target=False),
  Instruction(opname='JUMP_ABSOLUTE', opcode=113, arg=13, argval=13, argrepr='', offset=63, starts_line=None, is_jump_target=False),
  Instruction(opname='POP_BLOCK', opcode=87, arg=None, argval=None, argrepr='', offset=66, starts_line=None, is_jump_target=True),
  Instruction(opname='LOAD_GLOBAL', opcode=116, arg=1, argval='print', argrepr='print', offset=67, starts_line=10, is_jump_target=False),
  Instruction(opname='LOAD_CONST', opcode=100, arg=4, argval='I can haz else clause?', argrepr="'I can haz else clause?'", offset=70, starts_line=None, is_jump_target=False),
  Instruction(opname='CALL_FUNCTION', opcode=131, arg=1, argval=1, argrepr='1 positional, 0 keyword pair', offset=73, starts_line=None, is_jump_target=False),
  Instruction(opname='POP_TOP', opcode=1, arg=None, argval=None, argrepr='', offset=76, starts_line=None, is_jump_target=False),
  Instruction(opname='SETUP_LOOP', opcode=120, arg=74, argval=154, argrepr='to 154', offset=77, starts_line=11, is_jump_target=True),
  Instruction(opname='LOAD_FAST', opcode=124, arg=0, argval='i', argrepr='i', offset=80, starts_line=None, is_jump_target=True),
  Instruction(opname='POP_JUMP_IF_FALSE', opcode=114, arg=143, argval=143, argrepr='', offset=83, starts_line=None, is_jump_target=False),
  Instruction(opname='LOAD_GLOBAL', opcode=116, arg=1, argval='print', argrepr='print', offset=86, starts_line=12, is_jump_target=False),
  Instruction(opname='LOAD_FAST', opcode=124, arg=0, argval='i', argrepr='i', offset=89, starts_line=None, is_jump_target=False),
  Instruction(opname='CALL_FUNCTION', opcode=131, arg=1, argval=1, argrepr='1 positional, 0 keyword pair', offset=92, starts_line=None, is_jump_target=False),
  Instruction(opname='POP_TOP', opcode=1, arg=None, argval=None, argrepr='', offset=95, starts_line=None, is_jump_target=False),
  Instruction(opname='LOAD_FAST', opcode=124, arg=0, argval='i', argrepr='i', offset=96, starts_line=13, is_jump_target=False),
  Instruction(opname='LOAD_CONST', opcode=100, arg=5, argval=1, argrepr='1', offset=99, starts_line=None, is_jump_target=False),
  Instruction(opname='INPLACE_SUBTRACT', opcode=56, arg=None, argval=None, argrepr='', offset=102, starts_line=None, is_jump_target=False),
  Instruction(opname='STORE_FAST', opcode=125, arg=0, argval='i', argrepr='i', offset=103, starts_line=None, is_jump_target=False),
  Instruction(opname='LOAD_FAST', opcode=124, arg=0, argval='i', argrepr='i', offset=106, starts_line=14, is_jump_target=False),
  Instruction(opname='LOAD_CONST', opcode=100, arg=3, argval=6, argrepr='6', offset=109, starts_line=None, is_jump_target=False),
  Instruction(opname='COMPARE_OP', opcode=107, arg=4, argval='>', argrepr='>', offset=112, starts_line=None, is_jump_target=False),
  Instruction(opname='POP_JUMP_IF_FALSE', opcode=114, arg=124, argval=124, argrepr='', offset=115, starts_line=None, is_jump_target=False),
  Instruction(opname='JUMP_ABSOLUTE', opcode=113, arg=80, argval=80, argrepr='', offset=118, starts_line=15, is_jump_target=False),
  Instruction(opname='JUMP_FORWARD', opcode=110, arg=0, argval=124, argrepr='to 124', offset=121, starts_line=None, is_jump_target=False),
  Instruction(opname='LOAD_FAST', opcode=124, arg=0, argval='i', argrepr='i', offset=124, starts_line=16, is_jump_target=True),
  Instruction(opname='LOAD_CONST', opcode=100, arg=2, argval=4, argrepr='4', offset=127, starts_line=None, is_jump_target=False),
  Instruction(opname='COMPARE_OP', opcode=107, arg=0, argval='<', argrepr='<', offset=130, starts_line=None, is_jump_target=False),
  Instruction(opname='POP_JUMP_IF_FALSE', opcode=114, arg=80, argval=80, argrepr='', offset=133, starts_line=None, is_jump_target=False),
  Instruction(opname='BREAK_LOOP', opcode=80, arg=None, argval=None, argrepr='', offset=136, starts_line=17, is_jump_target=False),
  Instruction(opname='JUMP_ABSOLUTE', opcode=113, arg=80, argval=80, argrepr='', offset=137, starts_line=None, is_jump_target=False),
  Instruction(opname='JUMP_ABSOLUTE', opcode=113, arg=80, argval=80, argrepr='', offset=140, starts_line=None, is_jump_target=False),
  Instruction(opname='POP_BLOCK', opcode=87, arg=None, argval=None, argrepr='', offset=143, starts_line=None, is_jump_target=True),
  Instruction(opname='LOAD_GLOBAL', opcode=116, arg=1, argval='print', argrepr='print', offset=144, starts_line=19, is_jump_target=False),
  Instruction(opname='LOAD_CONST', opcode=100, arg=6, argval='Who let lolcatz into this test suite?', argrepr="'Who let lolcatz into this test suite?'", offset=147, starts_line=None, is_jump_target=False),
  Instruction(opname='CALL_FUNCTION', opcode=131, arg=1, argval=1, argrepr='1 positional, 0 keyword pair', offset=150, starts_line=None, is_jump_target=False),
  Instruction(opname='POP_TOP', opcode=1, arg=None, argval=None, argrepr='', offset=153, starts_line=None, is_jump_target=False),
  Instruction(opname='SETUP_FINALLY', opcode=122, arg=72, argval=229, argrepr='to 229', offset=154, starts_line=20, is_jump_target=True),
  Instruction(opname='SETUP_EXCEPT', opcode=121, arg=12, argval=172, argrepr='to 172', offset=157, starts_line=None, is_jump_target=False),
  Instruction(opname='LOAD_CONST', opcode=100, arg=5, argval=1, argrepr='1', offset=160, starts_line=21, is_jump_target=False),
  Instruction(opname='LOAD_CONST', opcode=100, arg=7, argval=0, argrepr='0', offset=163, starts_line=None, is_jump_target=False),
  Instruction(opname='BINARY_TRUE_DIVIDE', opcode=27, arg=None, argval=None, argrepr='', offset=166, starts_line=None, is_jump_target=False),
  Instruction(opname='POP_TOP', opcode=1, arg=None, argval=None, argrepr='', offset=167, starts_line=None, is_jump_target=False),
  Instruction(opname='POP_BLOCK', opcode=87, arg=None, argval=None, argrepr='', offset=168, starts_line=None, is_jump_target=False),
  Instruction(opname='JUMP_FORWARD', opcode=110, arg=28, argval=200, argrepr='to 200', offset=169, starts_line=None, is_jump_target=False),
  Instruction(opname='DUP_TOP', opcode=4, arg=None, argval=None, argrepr='', offset=172, starts_line=22, is_jump_target=True),
  Instruction(opname='LOAD_GLOBAL', opcode=116, arg=2, argval='ZeroDivisionError', argrepr='ZeroDivisionError', offset=173, starts_line=None, is_jump_target=False),
  Instruction(opname='COMPARE_OP', opcode=107, arg=10, argval='exception match', argrepr='exception match', offset=176, starts_line=None, is_jump_target=False),
  Instruction(opname='POP_JUMP_IF_FALSE', opcode=114, arg=199, argval=199, argrepr='', offset=179, starts_line=None, is_jump_target=False),
  Instruction(opname='POP_TOP', opcode=1, arg=None, argval=None, argrepr='', offset=182, starts_line=None, is_jump_target=False),
  Instruction(opname='POP_TOP', opcode=1, arg=None, argval=None, argrepr='', offset=183, starts_line=None, is_jump_target=False),
  Instruction(opname='POP_TOP', opcode=1, arg=None, argval=None, argrepr='', offset=184, starts_line=None, is_jump_target=False),
  Instruction(opname='LOAD_GLOBAL', opcode=116, arg=1, argval='print', argrepr='print', offset=185, starts_line=23, is_jump_target=False),
  Instruction(opname='LOAD_CONST', opcode=100, arg=8, argval='Here we go, here we go, here we go...', argrepr="'Here we go, here we go, here we go...'", offset=188, starts_line=None, is_jump_target=False),
  Instruction(opname='CALL_FUNCTION', opcode=131, arg=1, argval=1, argrepr='1 positional, 0 keyword pair', offset=191, starts_line=None, is_jump_target=False),
  Instruction(opname='POP_TOP', opcode=1, arg=None, argval=None, argrepr='', offset=194, starts_line=None, is_jump_target=False),
  Instruction(opname='POP_EXCEPT', opcode=89, arg=None, argval=None, argrepr='', offset=195, starts_line=None, is_jump_target=False),
  Instruction(opname='JUMP_FORWARD', opcode=110, arg=26, argval=225, argrepr='to 225', offset=196, starts_line=None, is_jump_target=False),
  Instruction(opname='END_FINALLY', opcode=88, arg=None, argval=None, argrepr='', offset=199, starts_line=None, is_jump_target=True),
  Instruction(opname='LOAD_FAST', opcode=124, arg=0, argval='i', argrepr='i', offset=200, starts_line=25, is_jump_target=True),
  Instruction(opname='SETUP_WITH', opcode=143, arg=17, argval=223, argrepr='to 223', offset=203, starts_line=None, is_jump_target=False),
  Instruction(opname='STORE_FAST', opcode=125, arg=1, argval='dodgy', argrepr='dodgy', offset=206, starts_line=None, is_jump_target=False),
  Instruction(opname='LOAD_GLOBAL', opcode=116, arg=1, argval='print', argrepr='print', offset=209, starts_line=26, is_jump_target=False),
  Instruction(opname='LOAD_CONST', opcode=100, arg=9, argval='Never reach this', argrepr="'Never reach this'", offset=212, starts_line=None, is_jump_target=False),
  Instruction(opname='CALL_FUNCTION', opcode=131, arg=1, argval=1, argrepr='1 positional, 0 keyword pair', offset=215, starts_line=None, is_jump_target=False),
  Instruction(opname='POP_TOP', opcode=1, arg=None, argval=None, argrepr='', offset=218, starts_line=None, is_jump_target=False),
  Instruction(opname='POP_BLOCK', opcode=87, arg=None, argval=None, argrepr='', offset=219, starts_line=None, is_jump_target=False),
  Instruction(opname='LOAD_CONST', opcode=100, arg=0, argval=None, argrepr='None', offset=220, starts_line=None, is_jump_target=False),
  Instruction(opname='WITH_CLEANUP', opcode=81, arg=None, argval=None, argrepr='', offset=223, starts_line=None, is_jump_target=True),
  Instruction(opname='END_FINALLY', opcode=88, arg=None, argval=None, argrepr='', offset=224, starts_line=None, is_jump_target=False),
  Instruction(opname='POP_BLOCK', opcode=87, arg=None, argval=None, argrepr='', offset=225, starts_line=None, is_jump_target=True),
  Instruction(opname='LOAD_CONST', opcode=100, arg=0, argval=None, argrepr='None', offset=226, starts_line=None, is_jump_target=False),
  Instruction(opname='LOAD_GLOBAL', opcode=116, arg=1, argval='print', argrepr='print', offset=229, starts_line=28, is_jump_target=True),
  Instruction(opname='LOAD_CONST', opcode=100, arg=10, argval="OK, now we're done", argrepr='"OK, now we\'re done"', offset=232, starts_line=None, is_jump_target=False),
  Instruction(opname='CALL_FUNCTION', opcode=131, arg=1, argval=1, argrepr='1 positional, 0 keyword pair', offset=235, starts_line=None, is_jump_target=False),
  Instruction(opname='POP_TOP', opcode=1, arg=None, argval=None, argrepr='', offset=238, starts_line=None, is_jump_target=False),
  Instruction(opname='END_FINALLY', opcode=88, arg=None, argval=None, argrepr='', offset=239, starts_line=None, is_jump_target=False),
  Instruction(opname='LOAD_CONST', opcode=100, arg=0, argval=None, argrepr='None', offset=240, starts_line=None, is_jump_target=False),
  Instruction(opname='RETURN_VALUE', opcode=83, arg=None, argval=None, argrepr='', offset=243, starts_line=None, is_jump_target=False),
]

# One last piece of inspect fodder to check the default line number handling
def simple(): pass
expected_opinfo_simple = [
  Instruction(opname='LOAD_CONST', opcode=100, arg=0, argval=None, argrepr='None', offset=0, starts_line=simple.__code__.co_firstlineno, is_jump_target=False),
  Instruction(opname='RETURN_VALUE', opcode=83, arg=None, argval=None, argrepr='', offset=3, starts_line=None, is_jump_target=False)
]


class InstructionTests(BytecodeTestCase):

    def test_default_first_line(self):
        actual = dis.get_instructions(simple)
        self.assertEqual(list(actual), expected_opinfo_simple)

    def test_first_line_set_to_None(self):
        actual = dis.get_instructions(simple, first_line=None)
        self.assertEqual(list(actual), expected_opinfo_simple)

    def test_outer(self):
        actual = dis.get_instructions(outer, first_line=expected_outer_line)
        self.assertEqual(list(actual), expected_opinfo_outer)

    def test_nested(self):
        with captured_stdout():
            f = outer()
        actual = dis.get_instructions(f, first_line=expected_f_line)
        self.assertEqual(list(actual), expected_opinfo_f)

    def test_doubly_nested(self):
        with captured_stdout():
            inner = outer()()
        actual = dis.get_instructions(inner, first_line=expected_inner_line)
        self.assertEqual(list(actual), expected_opinfo_inner)

    def test_jumpy(self):
        actual = dis.get_instructions(jumpy, first_line=expected_jumpy_line)
        self.assertEqual(list(actual), expected_opinfo_jumpy)

# get_instructions has its own tests above, so can rely on it to validate
# the object oriented API
class BytecodeTests(unittest.TestCase):
    def test_instantiation(self):
        # Test with function, method, code string and code object
        for obj in [_f, _C(1).__init__, "a=1", _f.__code__]:
            with self.subTest(obj=obj):
                b = dis.Bytecode(obj)
                self.assertIsInstance(b.codeobj, types.CodeType)

        self.assertRaises(TypeError, dis.Bytecode, object())

    def test_iteration(self):
        for obj in [_f, _C(1).__init__, "a=1", _f.__code__]:
            with self.subTest(obj=obj):
                via_object = list(dis.Bytecode(obj))
                via_generator = list(dis.get_instructions(obj))
                self.assertEqual(via_object, via_generator)

    def test_explicit_first_line(self):
        actual = dis.Bytecode(outer, first_line=expected_outer_line)
        self.assertEqual(list(actual), expected_opinfo_outer)

    def test_source_line_in_disassembly(self):
        # Use the line in the source code
        actual = dis.Bytecode(simple).dis()[:3]
        expected = "{:>3}".format(simple.__code__.co_firstlineno)
        self.assertEqual(actual, expected)
        # Use an explicit first line number
        actual = dis.Bytecode(simple, first_line=350).dis()[:3]
        self.assertEqual(actual, "350")

    def test_info(self):
        self.maxDiff = 1000
        for x, expected in CodeInfoTests.test_pairs:
            b = dis.Bytecode(x)
            self.assertRegex(b.info(), expected)

    def test_disassembled(self):
        actual = dis.Bytecode(_f).dis()
        self.assertEqual(actual, dis_f)

    def test_from_traceback(self):
        tb = get_tb()
        b = dis.Bytecode.from_traceback(tb)
        while tb.tb_next: tb = tb.tb_next

        self.assertEqual(b.current_offset, tb.tb_lasti)

    def test_from_traceback_dis(self):
        tb = get_tb()
        b = dis.Bytecode.from_traceback(tb)
        self.assertEqual(b.dis(), dis_traceback)

def test_main():
    run_unittest(DisTests, DisWithFileTests, CodeInfoTests,
                 InstructionTests, BytecodeTests)

=======
>>>>>>> e80e806b
if __name__ == "__main__":
    unittest.main()<|MERGE_RESOLUTION|>--- conflicted
+++ resolved
@@ -7,7 +7,7 @@
 import sys
 import dis
 import io
-<<<<<<< HEAD
+import re
 import types
 import contextlib
 
@@ -25,9 +25,6 @@
     return tb
 
 TRACEBACK_CODE = get_tb().tb_frame.f_code
-=======
-import re
->>>>>>> e80e806b
 
 class _C:
     def __init__(self, x):
@@ -110,7 +107,7 @@
     pass
 
 dis_bug1333982 = """\
- %-4d         0 LOAD_CONST               1 (0)
+%3d           0 LOAD_CONST               1 (0)
               3 POP_JUMP_IF_TRUE        35
               6 LOAD_GLOBAL              0 (AssertionError)
               9 LOAD_CONST               2 (<code object <listcomp> at 0x..., file "%s", line %d>)
@@ -120,12 +117,12 @@
              21 GET_ITER
              22 CALL_FUNCTION            1 (1 positional, 0 keyword pair)
 
- %-4d        25 LOAD_CONST               4 (1)
+%3d          25 LOAD_CONST               4 (1)
              28 BINARY_ADD
              29 CALL_FUNCTION            1 (1 positional, 0 keyword pair)
              32 RAISE_VARARGS            1
 
- %-4d   >>   35 LOAD_CONST               0 (None)
+%3d     >>   35 LOAD_CONST               0 (None)
              38 RETURN_VALUE
 """ % (bug1333982.__code__.co_firstlineno + 1,
        __file__,
@@ -247,23 +244,14 @@
     def get_disassemble_as_string(self, func, lasti=-1):
         return self.get_disassembly(func, lasti, False)
 
+    def strip_addresses(self, text):
+        return re.sub(r'\b0x[0-9A-Fa-f]+\b', '0x...', text)
+
     def do_disassembly_test(self, func, expected):
-<<<<<<< HEAD
-        self.assertEqual(self.get_disassembly(func), expected)
-=======
-        lines = self.get_disassembly(func)
-        expected = expected.splitlines()
-        if expected == lines:
-            return
-        else:
-            lines = [re.sub('0x[0-9A-Fa-f]+', '0x...', l) for l in lines]
-            if expected == lines:
-                return
-        self.fail(
-                "events did not match expectation:\n" +
-                "\n".join(difflib.ndiff(expected,
-                                        lines)))
->>>>>>> e80e806b
+        got = self.get_disassembly(func)
+        if got != expected:
+            got = self.strip_addresses(got)
+        self.assertEqual(got, expected)
 
     def test_opmap(self):
         self.assertEqual(dis.opmap["NOP"], 9)
@@ -515,7 +503,6 @@
         self.assertEqual(dis.pretty_flags(0), '0x0')
 
 
-<<<<<<< HEAD
 # Fodder for instruction introspection tests
 #   Editing any of these may require recalculating the expected output
 def outer(a=1, b=2):
@@ -841,11 +828,5 @@
         b = dis.Bytecode.from_traceback(tb)
         self.assertEqual(b.dis(), dis_traceback)
 
-def test_main():
-    run_unittest(DisTests, DisWithFileTests, CodeInfoTests,
-                 InstructionTests, BytecodeTests)
-
-=======
->>>>>>> e80e806b
 if __name__ == "__main__":
     unittest.main()