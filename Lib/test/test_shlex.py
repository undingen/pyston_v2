--- conflicted
+++ resolved
@@ -174,7 +174,6 @@
                              "%s: %s != %s" %
                              (self.data[i][0], l, self.data[i][1:]))
 
-<<<<<<< HEAD
     def testQuote(self):
         safeunquoted = string.ascii_letters + string.digits + '@%_-+=:,./'
         unicode_sample = '\xe9\xe0\xdf'  # e + acute accent, a + grave, sharp s
@@ -190,17 +189,6 @@
             self.assertEqual(shlex.quote("test%s'name'" % u),
                              "'test%s'\"'\"'name'\"'\"''" % u)
 
-    def testLineNumbers(self):
-        data = '"a \n b \n c"\n"x"\n"y"'
-        for is_posix in (True, False):
-            s = shlex.shlex(data, posix=is_posix)
-            for i in (1, 4, 5):
-                s.read_token()
-                self.assertEqual(s.lineno, i)
-
-
-=======
->>>>>>> 0362b54f
 # Allow this test to be used with old shlex.py
 if not getattr(shlex, "split", None):
     for methname in dir(ShlexTest):
