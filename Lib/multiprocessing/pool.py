--- conflicted
+++ resolved
@@ -575,12 +575,8 @@
         self._chunksize = chunksize
         if chunksize <= 0:
             self._number_left = 0
-<<<<<<< HEAD
             self._event.set()
-=======
-            self._ready = True
             del cache[self._job]
->>>>>>> 29471de4
         else:
             self._number_left = length//chunksize + bool(length % chunksize)
 
